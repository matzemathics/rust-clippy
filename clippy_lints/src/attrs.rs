--- conflicted
+++ resolved
@@ -480,11 +480,7 @@
                         && let MetaItemKind::NameValue(lit) = &mi.kind
                         && mi.has_name(sym::since)
                     {
-<<<<<<< HEAD
-                        check_semver(cx, item.span(), lit);
-=======
                         check_deprecated_since(cx, item.span(), lit);
->>>>>>> d166fab5
                     }
                 }
             }
